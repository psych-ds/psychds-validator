--- conflicted
+++ resolved
@@ -10,12 +10,9 @@
   "spatialCoverage": "Online",
   "@context": "http://schema.org/",
   "@type": "Dataset",
-<<<<<<< HEAD
-=======
   "author":{
     "@type":"Person",
     "name":"Person"
   },
->>>>>>> 3dbece3d
   "variableMeasured": ["A1","A2","A3","A4","A5","C1","C2","C3","C4","C5","E1","E2","E3","E4","E5","N1","N2","N3","N4","N5","O1","O2","O3","O4","O5","gender","education","age"]
 }