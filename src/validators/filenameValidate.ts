--- conflicted
+++ resolved
@@ -31,11 +31,7 @@
   extensionMismatch,
 ]
 
-<<<<<<< HEAD
 export async function checkRules(schema: GenericSchema, context: psychDSContext) {
-=======
-export function checkRules(schema: GenericSchema, context: psychDSContext) {
->>>>>>> b3badada
   if (context.filenameRules.length === 1) {
     for (const check of ruleChecks) {
       check(
@@ -77,11 +73,7 @@
   return Promise.resolve()
 }
 
-<<<<<<< HEAD
 export async function extensionMismatch(
-=======
-export function extensionMismatch(
->>>>>>> b3badada
   path: string,
   schema: GenericSchema,
   context: psychDSContext,
