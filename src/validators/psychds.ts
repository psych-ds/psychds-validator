--- conflicted
+++ resolved
@@ -88,11 +88,7 @@
   checkMissingRules(schema as unknown as GenericSchema,rulesRecord,issues)
 
   const output: ValidationResult = {
-<<<<<<< HEAD
-    valid: [...issues.values()].filter(issue => issue.severity === "error").length == 0,
-=======
     valid: [...issues.values()].filter(issue => issue.severity === "error").length === 0,
->>>>>>> b3badada
     issues,
     summary: summary.formatOutput(),
   }
