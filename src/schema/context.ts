--- conflicted
+++ resolved
@@ -388,46 +388,21 @@
         return {};
       }
 
-      // Handle schema.org context normalization
-      if (
-        "@context" in this.sidecar &&
-        typeof this.sidecar["@context"] == "string" &&
-        [
-          "http://schema.org/",
-          "http://schema.org",
-          "http://www.schema.org/",
-          "http://www.schema.org",
-          "https://schema.org/",
-          "https://schema.org",
-          "https://www.schema.org/",
-          "https://www.schema.org/",
-        ].includes(this.sidecar["@context"])
-      ) {
-        this.sidecar["@context"] = {
-          "@vocab": "http://schema.org/",
-        };
-<<<<<<< HEAD
-=======
-        //use the jsonld library to expand metadata json and remove context.
-        //in addition to adding the appropriate namespace (e.g. http://schema.org)
-        //to all keys within the json, it also throws a variety of errors for improper JSON-LD syntax,
-        //which mostly all pertain to improper usages of privileged @____ keywords
-        if ('@context' in this.sidecar){
-          
-          if (Array.isArray(this.sidecar['@context']) && this.sidecar['@context'].length === 1){
-            this.sidecar['@context'] = this.sidecar['@context'][0]
-          }
-
-          if (typeof this.sidecar['@context'] == 'string' && ['http://schema.org/','http://schema.org','http://www.schema.org/','http://www.schema.org','https://schema.org/','https://schema.org','https://www.schema.org/','https://www.schema.org/'].includes(this.sidecar['@context'])){
-            this.sidecar['@context'] = {
-              '@vocab':'http://schema.org/'
-            }
+      //use the jsonld library to expand metadata json and remove context.
+      //in addition to adding the appropriate namespace (e.g. http://schema.org)
+      //to all keys within the json, it also throws a variety of errors for improper JSON-LD syntax,
+      //which mostly all pertain to improper usages of privileged @____ keywords
+      if ('@context' in this.sidecar){
+
+        if (Array.isArray(this.sidecar['@context']) && this.sidecar['@context'].length === 1){
+          this.sidecar['@context'] = this.sidecar['@context'][0]
+        }
+
+        if (typeof this.sidecar['@context'] == 'string' && ['http://schema.org/','http://schema.org','http://www.schema.org/','http://www.schema.org','https://schema.org/','https://schema.org','https://www.schema.org/','https://www.schema.org/'].includes(this.sidecar['@context'])){
+          this.sidecar['@context'] = {
+            '@vocab':'http://schema.org/'
           }
         }
-
-        const exp = await jsonldToUse.expand(this.sidecar,expandOptions)
-        return exp[0] || {};
->>>>>>> f980d144
       }
 
       // Expand JSON-LD document
