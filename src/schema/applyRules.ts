--- conflicted
+++ resolved
@@ -484,7 +484,6 @@
               }
             }
           }
-<<<<<<< HEAD
         }
 
         let subKeys: string[] = [];
@@ -508,32 +507,6 @@
                   issues.typeIssues.push(
                     `${objectPath}.${property}${i === 0 ? "" : `[${i}]`}`,
                   );
-=======
-          //TODO: add else statement? if property is not a valid schema.org slot at all
-          let subKeys: string[] = []
-          //if current property is not a valid slot of this object type, raise issue
-          if (!superClassSlots.includes(property)){
-            issues.termIssues.push(`${objectPath}.${property}`)
-          }
-          else{
-            //loop through all objects listed as value for this property
-            for(let i = 0; i < value.length; i++){
-              const obj = value[i]
-              subKeys = Object.keys(obj)
-              //if object is not an untyped "value/id" object (i.e. it was a string in the compacted json-LD)
-              if(!(subKeys.length === 1 && (subKeys.includes("@id") || subKeys.includes("@value")))){
-                //if object is typed
-                if(subKeys.includes('@type')){
-                  //sometimes the value of type is rendered as a list, sometimes as a string
-                  const objType = (Array.isArray(obj['@type'])) ? obj['@type'][0].replace(nameSpace,'') : obj['@type'].replace(nameSpace,'')
-                  //checks to see if object's type is within range of valid object types
-                  //including "text" and "url" types, which are valid for all slots
-                  if(![...range,"Text","URL"].includes(objType))
-                    issues.typeIssues.push(`${objectPath}.${property}${i === 0 ? '' : `[${i}]`}`)
-                  //recurse into object to check its slots and sub-objects. 
-                  //append this property to objectpath to track location within json
-                  issues = (_schemaCheck(obj,context,schema,`${objectPath}.${property}`,nameSpace,issues))
->>>>>>> f980d144
                 }
                 // Recursive validation of nested objects
                 issues = _schemaCheck(
@@ -558,7 +531,6 @@
   return issues;
 }
 
-<<<<<<< HEAD
 /**
  * Recursively collects valid property slots from type hierarchy
  * Traverses up the schema.org class hierarchy to gather all applicable properties
@@ -569,39 +541,6 @@
  * @returns Array of valid property names
  */
 function getSuperClassSlots(
-  type: string,
-  schema: GenericSchema,
-  nameSpace: string,
-): string[] {
-  if (type.includes(nameSpace)) {
-    type = type.replace(nameSpace, "");
-  }
-  if (type in schema[`schemaOrg.classes`]) {
-    if ("is_a" in schema[`schemaOrg.classes.${type}`]) {
-      if ("slots" in schema[`schemaOrg.classes.${type}`]) {
-        return (schema[
-          `schemaOrg.classes.${type}.slots`
-        ] as unknown as string[]).concat(
-          getSuperClassSlots(
-            schema[`schemaOrg.classes.${type}.is_a`] as unknown as string,
-            schema,
-            nameSpace,
-          ),
-        );
-      } else {
-        return getSuperClassSlots(
-          schema[`schemaOrg.classes.${type}.is_a`] as unknown as string,
-          schema,
-          nameSpace,
-        );
-      }
-    }
-    return schema[`schemaOrg.classes.${type}.slots`] as unknown as string[];
-=======
-  //recursive function to crawl up schema.org taxonomy to collect slots from all superclasses of type
-  //ex: If Dataset has slots for properties X Y and Z, and Dataset is a Thing, then the full list of slots
-  //for Dataset should be X Y Z + whatever slots are available for Thing, etc
-  function getSuperClassSlots(
     type: string,
     schema: GenericSchema,
     nameSpace: string
@@ -618,10 +557,7 @@
     const is_a = 'is_a' in schema[`schemaOrg.classes.${type}`] ? getSuperClassSlots(schema[`schemaOrg.classes.${type}.is_a`] as string, schema, nameSpace) : []
 
     return [...slots, ...is_a];
->>>>>>> f980d144
-  }
-  return [];
-}
+ }
 
 /**
  * Recursively collects subclass types that are valid for a property
