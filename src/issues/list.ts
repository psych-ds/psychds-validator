--- conflicted
+++ resolved
@@ -111,7 +111,6 @@
             including an object with a @type that does not match the selective restrictions of its property is not an error in psych-DS,
             but it will result in the object in question not being interpretable by machines.`
   },
-<<<<<<< HEAD
   KEYWORD_FORMATTING_ERROR:{
     severity: 'error',
     reason: 'Datafiles must use keyword formatting. Keywords are defined as pairs of keys and values separated by a hypen, with underscores between each keyword pair.'
@@ -122,13 +121,11 @@
             The official keywords are study, site, subject, session, task, condition, trial, stimulus, and description.
             Using unofficial keywords does not result in an error, but users should make an effort to define their new keywords well
             and use them consistently.`
-  }	  
-=======
+  },
   WRONG_METADATA_LOCATION:{
     severity: 'warning',
     reason: 'Files named "dataset_description.json" only count as valid metadata objects when they are located within the base directory.'
   }
->>>>>>> 8be95ab2
 }
 
 export const nonSchemaIssues = { ...filenameIssues }